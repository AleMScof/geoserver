/* (c) 2014 - 2017 Open Source Geospatial Foundation - all rights reserved
 * (c) 2001 - 2013 OpenPlans
 * This code is licensed under the GPL 2.0 license, available at the root
 * application directory.
 */
package org.geoserver.wms.map;

import java.io.*;
import java.net.URL;
import java.util.ArrayList;
import java.util.Arrays;
import java.util.Collections;
import java.util.HashMap;
import java.util.HashSet;
import java.util.Iterator;
import java.util.List;
import java.util.Map;
import java.util.Optional;
import java.util.Set;
import java.util.logging.Level;
import javax.media.jai.Interpolation;
import javax.servlet.http.HttpServletRequest;
import org.apache.commons.collections.EnumerationUtils;
import org.apache.commons.io.IOUtils;
import org.apache.http.client.cache.CacheResponseStatus;
import org.apache.http.client.cache.HttpCacheContext;
import org.apache.http.client.config.RequestConfig;
import org.apache.http.client.methods.CloseableHttpResponse;
import org.apache.http.client.methods.HttpGet;
import org.apache.http.conn.HttpClientConnectionManager;
import org.apache.http.impl.client.CloseableHttpClient;
import org.apache.http.impl.client.HttpClientBuilder;
import org.apache.http.impl.client.cache.CacheConfig;
import org.apache.http.impl.client.cache.CachingHttpClientBuilder;
import org.geoserver.catalog.DimensionInfo;
import org.geoserver.catalog.LayerGroupInfo;
import org.geoserver.catalog.LayerInfo;
import org.geoserver.catalog.MetadataMap;
import org.geoserver.catalog.ResourceInfo;
import org.geoserver.catalog.SLDHandler;
import org.geoserver.catalog.StyleInfo;
import org.geoserver.catalog.Styles;
import org.geoserver.catalog.WMSLayerInfo;
import org.geoserver.catalog.util.ReaderDimensionsAccessor;
import org.geoserver.config.ConfigurationListenerAdapter;
import org.geoserver.config.ServiceInfo;
import org.geoserver.ows.HttpServletRequestAware;
import org.geoserver.ows.KvpRequestReader;
import org.geoserver.ows.LocalHttpServletRequest;
import org.geoserver.ows.util.KvpUtils;
import org.geoserver.platform.ServiceException;
import org.geoserver.util.EntityResolverProvider;
import org.geoserver.wms.CacheConfiguration;
import org.geoserver.wms.GetMapRequest;
import org.geoserver.wms.MapLayerInfo;
import org.geoserver.wms.WMS;
import org.geoserver.wms.WMSErrorCode;
import org.geoserver.wms.WMSInfo;
import org.geotools.coverage.grid.io.GridCoverage2DReader;
import org.geotools.data.DataStore;
import org.geotools.data.simple.SimpleFeatureSource;
import org.geotools.data.wfs.WFSDataStoreFactory;
import org.geotools.factory.CommonFactoryFinder;
import org.geotools.referencing.CRS;
import org.geotools.styling.FeatureTypeStyle;
import org.geotools.styling.NamedLayer;
import org.geotools.styling.NamedStyle;
import org.geotools.styling.Style;
import org.geotools.styling.StyleAttributeExtractor;
import org.geotools.styling.StyleFactory;
import org.geotools.styling.StyledLayer;
import org.geotools.styling.StyledLayerDescriptor;
import org.geotools.styling.UserLayer;
import org.opengis.feature.type.FeatureType;
import org.opengis.filter.Filter;
import org.opengis.filter.FilterFactory;
import org.opengis.filter.Id;
import org.opengis.filter.expression.PropertyName;
import org.opengis.filter.sort.SortBy;
import org.opengis.referencing.crs.CoordinateReferenceSystem;
import org.springframework.beans.factory.DisposableBean;
import org.vfny.geoserver.util.Requests;
import org.vfny.geoserver.util.SLDValidator;
import org.xml.sax.EntityResolver;
import org.xml.sax.SAXException;

public class GetMapKvpRequestReader extends KvpRequestReader
        implements HttpServletRequestAware, DisposableBean {

    private static Map<String, Integer> interpolationMethods;

    static {
        interpolationMethods = new HashMap<String, Integer>();
        interpolationMethods.put("NEAREST NEIGHBOR", Interpolation.INTERP_NEAREST);
        interpolationMethods.put("BILINEAR", Interpolation.INTERP_BILINEAR);
        interpolationMethods.put("BICUBIC", Interpolation.INTERP_BICUBIC);
    }

    /** style factory */
    private StyleFactory styleFactory = CommonFactoryFinder.getStyleFactory(null);

    /** filter factory */
    private FilterFactory filterFactory = CommonFactoryFinder.getFilterFactory(null);

    /** Flag to control wether styles shall be parsed. */
    private boolean parseStyles = true;

    /** The WMS configuration facade, that we use to pick up base layer definitions */
    private WMS wms;

    /** EntityResolver provider, used in SLD parsing */
    EntityResolverProvider entityResolverProvider;

    /** HTTP client used to fetch remote styles * */
    CloseableHttpClient httpClient;

    /** Current cache configuration. */
    private CacheConfiguration cacheCfg;
    /**
     * This flags allows the kvp reader to go beyond the SLD library mode specification and match
     * the first style that can be applied to a given layer. This is for backwards compatibility
     */
    private boolean laxStyleMatchAllowed = true;

    public GetMapKvpRequestReader(WMS wms) {
        this(wms, null);
    }

    public GetMapKvpRequestReader(WMS wms, HttpClientConnectionManager manager) {
        super(GetMapRequest.class);
        // configure the http client used to fetch remote styles
        RequestConfig requestConfig = RequestConfig.DEFAULT;

        wms.getGeoServer()
                .addListener(
                        new ConfigurationListenerAdapter() {

                            @Override
                            public void handleServiceChange(
                                    ServiceInfo service,
                                    List<String> propertyNames,
                                    List<Object> oldValues,
                                    List<Object> newValues) {
                                if (service instanceof WMSInfo) {
                                    WMSInfo info = (WMSInfo) service;
                                    CacheConfiguration newCacheCfg = info.getCacheConfiguration();
                                    if (!newCacheCfg.equals(cacheCfg)) {
                                        createHttpClient(
                                                wms,
                                                manager,
                                                requestConfig,
                                                (CacheConfiguration) newCacheCfg.clone());
                                    }
                                }
                            }
                        });
        this.wms = wms;
        this.entityResolverProvider = new EntityResolverProvider(wms.getGeoServer());
        createHttpClient(
                wms,
                manager,
                requestConfig,
                (CacheConfiguration) wms.getRemoteResourcesCacheConfiguration().clone());
    }

    private synchronized void createHttpClient(
            WMS wms,
            HttpClientConnectionManager manager,
            RequestConfig requestConfig,
            CacheConfiguration cfg) {
        this.cacheCfg = cfg;
        if (cfg != null && cfg.isEnabled()) {
            CacheConfig cacheConfig =
                    CacheConfig.custom()
                            .setMaxCacheEntries(cacheCfg.getMaxEntries())
                            .setMaxObjectSize(cacheCfg.getMaxEntrySize())
                            .build();
            if (httpClient != null) {
                try {
                    httpClient.close();
                } catch (IOException e) {
                    if (LOGGER.isLoggable(Level.SEVERE)) {
                        LOGGER.log(Level.SEVERE, "Error closing HTTPClient", e);
                    }
                }
            }
            this.httpClient =
                    CachingHttpClientBuilder.create()
                            .setCacheConfig(cacheConfig)
                            .setConnectionManager(manager)
                            .setDefaultRequestConfig(requestConfig)
                            .build();
        } else {
            this.httpClient =
                    HttpClientBuilder.create().setDefaultRequestConfig(requestConfig).build();
        }
    }

    /**
     * Implements {@link HttpServletRequestAware#setHttpRequest(HttpServletRequest)} to gather
     * request information for some properties like {@link GetMapRequest#isGet()} and {@link
     * GetMapRequest#getRequestCharset()}.
     *
     * @see
     *     org.geoserver.ows.HttpServletRequestAware#setHttpRequest(javax.servlet.http.HttpServletRequest)
     */
    public void setHttpRequest(HttpServletRequest httpRequest) {
        LocalHttpServletRequest.set(httpRequest);
    }

    public void setStyleFactory(StyleFactory styleFactory) {
        this.styleFactory = styleFactory;
    }

    public void setFilterFactory(FilterFactory filterFactory) {
        this.filterFactory = filterFactory;
    }

    public boolean isParseStyle() {
        return parseStyles;
    }

    public void setParseStyle(boolean styleRequired) {
        this.parseStyles = styleRequired;
    }

    @SuppressWarnings("unchecked")
    @Override
    public GetMapRequest createRequest() throws Exception {
        GetMapRequest request = new GetMapRequest();
        HttpServletRequest httpRequest = LocalHttpServletRequest.get();
        if (httpRequest != null) {
            request.setRequestCharset(httpRequest.getCharacterEncoding());
            request.setGet("GET".equalsIgnoreCase(httpRequest.getMethod()));
            List<String> headerNames =
                    (List<String>) EnumerationUtils.toList(httpRequest.getHeaderNames());
            for (String headerName : headerNames) {
                request.putHttpRequestHeader(headerName, httpRequest.getHeader(headerName));
            }
        }
        return request;
    }

    /**
     * Returns whether the specified resource must be skipped in the context of the current request.
     */
    protected boolean skipResource(Object theResource) {
        return false;
    }

    @SuppressWarnings("rawtypes")
    @Override
    public GetMapRequest read(Object request, Map kvp, Map rawKvp) throws Exception {
        GetMapRequest getMap = (GetMapRequest) super.read(request, kvp, rawKvp);
        // set the raw params used to create the request
        getMap.setRawKvp(rawKvp);

        // wms 1.3, srs changed to crs
        if (kvp.containsKey("crs")) {
            getMap.setSRS((String) kvp.get("crs"));
        }
        // do some additional checks

        // srs
        String epsgCode = getMap.getSRS();
        epsgCode = WMS.toInternalSRS(epsgCode, WMS.version(getMap.getVersion()));
        getMap.setSRS(epsgCode);

        if (epsgCode != null) {
            try {
                // set the crs as well
                CoordinateReferenceSystem mapcrs = CRS.decode(epsgCode);
                getMap.setCrs(mapcrs);
            } catch (Exception e) {
                // couldnt make it - we send off a service exception with the
                // correct info
                throw new ServiceException(
                        "Error occurred decoding the espg code " + epsgCode,
                        e,
                        WMSErrorCode.INVALID_CRS.get(getMap.getVersion()));
            }
        }

        // remote OWS
        String remoteOwsType = getMap.getRemoteOwsType();
        remoteOwsType = remoteOwsType != null ? remoteOwsType.toUpperCase() : null;
        if (remoteOwsType != null && !"WFS".equals(remoteOwsType)) {
            throw new ServiceException("Unsupported remote OWS type '" + remoteOwsType + "'");
        }

        // remote OWS url
        URL remoteOwsUrl = getMap.getRemoteOwsURL();
        if (remoteOwsUrl != null && remoteOwsType == null) {
            throw new ServiceException("REMOTE_OWS_URL specified, but REMOTE_OWS_TYPE is missing");
        }

        final List<Object> requestedLayerInfos = new ArrayList<Object>();
        // layers
        String layerParam = (String) rawKvp.get("LAYERS");
        if (layerParam != null) {
            List<String> layerNames = KvpUtils.readFlat(layerParam);
            requestedLayerInfos.addAll(parseLayers(layerNames, remoteOwsUrl, remoteOwsType));
        }

        // raw styles parameter
        String stylesParam = (String) kvp.get("STYLES");
        List<String> styleNameList = new ArrayList<String>();
        if (stylesParam != null) {
            styleNameList.addAll(KvpUtils.readFlat(stylesParam));
        }

        // raw interpolations parameter
        String interpolationParam = (String) kvp.get("INTERPOLATIONS");
        List<String> interpolationList = new ArrayList<String>();
        if (interpolationParam != null) {
            interpolationList.addAll(KvpUtils.readFlat(interpolationParam));
        }

        // raw filter and cql_filter parameters
        List<Filter> rawFilters =
                ((getMap.getFilter() != null)
                        ? new ArrayList<Filter>(getMap.getFilter())
                        : Collections.emptyList());
        List<Filter> cqlFilters =
                ((getMap.getCQLFilter() != null)
                        ? new ArrayList<Filter>(getMap.getCQLFilter())
                        : Collections.emptyList());
        List<List<SortBy>> rawSortBy =
                Optional.ofNullable(getMap.getSortBy()).orElse(Collections.emptyList());

        // remove skipped resources along with their corresponding parameters
        List<MapLayerInfo> newLayers = new ArrayList<>();
        for (int i = 0; i < requestedLayerInfos.size(); ) {
            Object o = requestedLayerInfos.get(i);
            if (skipResource(o)) {
                // remove the layer, style, interpolation, filter and cql_filter
                requestedLayerInfos.remove(i);
                if (i < styleNameList.size()) {
                    styleNameList.remove(i);
                }
                if (i < interpolationList.size()) {
                    interpolationList.remove(i);
                }
                if (i < rawFilters.size()) {
                    rawFilters.remove(i);
                }
                if (i < cqlFilters.size()) {
                    cqlFilters.remove(i);
                }
                if (i < rawSortBy.size()) {
                    rawSortBy.remove(i);
                }
            } else {
                if (o instanceof LayerInfo) {
                    newLayers.add(new MapLayerInfo((LayerInfo) o));
                } else if (o instanceof LayerGroupInfo) {
                    for (LayerInfo l : ((LayerGroupInfo) o).layers()) {
                        newLayers.add(new MapLayerInfo(l));
                    }
                } else if (o instanceof MapLayerInfo) {
                    // it was a remote OWS layer, add it directly
                    newLayers.add((MapLayerInfo) o);
                }
                i++;
            }
        }
        getMap.setLayers(newLayers);

        if (interpolationList.size() > 0) {
            getMap.setInterpolations(parseInterpolations(requestedLayerInfos, interpolationList));
        }

        // pre parse filters
        List<Filter> filters = parseFilters(getMap, rawFilters, cqlFilters);
        List<List<SortBy>> sortBy = rawSortBy.isEmpty() ? null : rawSortBy;

        if ((getMap.getSldBody() != null || getMap.getSld() != null)
                && wms.isDynamicStylingDisabled()) {
            throw new ServiceException("Dynamic style usage is forbidden");
        }

        // styles
        // process SLD_BODY, SLD, then STYLES parameter
        if (getMap.getSldBody() != null) {
            if (LOGGER.isLoggable(Level.FINE)) {
                LOGGER.fine("Getting layers and styles from SLD_BODY");
            }

            if (getMap.getValidateSchema().booleanValue()) {
                StringReader reader = new StringReader(getMap.getSldBody());
                List errors = validateStyle(reader, getMap);

                if (errors.size() != 0) {
                    throw new ServiceException(
                            SLDValidator.getErrorMessage(
                                    new StringReader(getMap.getSldBody()), errors));
                }
            }

            StringReader input = new StringReader(getMap.getSldBody());
            StyledLayerDescriptor sld = parseStyle(getMap, input);
            processSld(getMap, requestedLayerInfos, sld, styleNameList);

            // set filter in, we'll check consistency later
            getMap.setFilter(filters);
            getMap.setSortBy(sortBy);
        } else if (getMap.getSld() != null) {
            if (LOGGER.isLoggable(Level.FINE)) {
                LOGGER.fine("Getting layers and styles from reomte SLD");
            }

            URL styleUrl = getMap.getStyleUrl();

            InputStream input = null;
            if (styleUrl.getProtocol().toLowerCase().indexOf("http") == 0) {
                input = getHttpInputStream(styleUrl);
            } else {
                try {
                    input = Requests.getInputStream(styleUrl);
                } catch (Exception ex) {
                    LOGGER.log(Level.WARNING, "Exception while getting SLD.", ex);
                    // KMS: Replace with a generic exception so it can't be used to port scan the
                    // local
                    // network.
                    throw new ServiceException("Error while getting SLD.");
                }
            }
            if (input != null) {
                try {

<<<<<<< HEAD
                    if (getMap.getValidateSchema().booleanValue()) {
                        List errors = validateStyle(input, getMap);
                        if ((errors != null) && (errors.size() != 0)) {
                            throw new ServiceException(SLDValidator.getErrorMessage(input, errors));
                        }
=======
            // JD: GEOS-420, Wrap the sldUrl in getINputStream method in order
            // to do compression
            try (InputStreamReader input =
                    new InputStreamReader(Requests.getInputStream(styleUrl))) {
                StyledLayerDescriptor sld = parseStyle(getMap, input);
                processSld(getMap, requestedLayerInfos, sld, styleNameList);
            } catch (Exception ex) {
                final Level l = Level.WARNING;
                // KMS: Kludge here to allow through certain exceptions without being hidden.
                if (ex.getCause() instanceof SAXException) {
                    if (ex.getCause().getMessage().contains("Entity resolution disallowed")) {
                        throw ex;
>>>>>>> ae9528d5
                    }

                    StyledLayerDescriptor sld = parseStyle(getMap, input);
                    processSld(getMap, requestedLayerInfos, sld, styleNameList);
                } catch (Exception ex) {
                    final Level l = Level.WARNING;
                    // KMS: Kludge here to allow through certain exceptions without being hidden.
                    if (ex.getCause() instanceof SAXException) {
                        if (ex.getCause().getMessage().contains("Entity resolution disallowed")) {
                            throw ex;
                        }
                    }
                    LOGGER.log(l, "Exception while getting SLD.", ex);
                    // KMS: Replace with a generic exception so it can't be used to port scan the
                    // local
                    // network.
                    if (LOGGER.isLoggable(l)) {
                        throw new ServiceException(
                                "Error while getting SLD.  See the log for details.");
                    } else {
                        throw new ServiceException("Error while getting SLD.");
                    }
                } finally {
                    input.close();
                }
            }
            // set filter in, we'll check consistency later
            getMap.setFilter(filters);
            getMap.setSortBy(sortBy);
        } else {
            if (LOGGER.isLoggable(Level.FINE)) {
                LOGGER.fine("Getting layers and styles from LAYERS and STYLES");
            }

            // ok, parse the styles parameter in isolation
            if (styleNameList.size() > 0) {
                List<Style> parseStyles = parseStyles(styleNameList);
                getMap.setStyles(parseStyles);
            }

            // first, expand base layers and default styles
            if (isParseStyle() && requestedLayerInfos.size() > 0) {
                List<Style> oldStyles =
                        getMap.getStyles() != null
                                ? new ArrayList(getMap.getStyles())
                                : new ArrayList();
                List<Style> newStyles = new ArrayList<Style>();
                List<Filter> newFilters = filters == null ? null : new ArrayList<>();
                List<List<SortBy>> newSortBy = sortBy == null ? null : new ArrayList<>();

                for (int i = 0; i < requestedLayerInfos.size(); i++) {
                    Object o = requestedLayerInfos.get(i);
                    Style style = oldStyles.isEmpty() ? null : (Style) oldStyles.get(i);

                    if (o instanceof LayerGroupInfo) {
                        LayerGroupInfo groupInfo = (LayerGroupInfo) o;
                        List<LayerInfo> layers = groupInfo.layers();
                        List<StyleInfo> styles = groupInfo.styles();
                        for (int j = 0; j < styles.size(); j++) {
                            StyleInfo si = styles.get(j);
                            if (si != null) {
                                newStyles.add(si.getStyle());
                            } else {
                                LayerInfo layer = layers.get(j);
                                newStyles.add(getDefaultStyle(layer));
                            }
                        }
                        // expand the filter on the layer group to all its sublayers
                        if (filters != null) {
                            for (int j = 0; j < layers.size(); j++) {
                                newFilters.add(getFilter(filters, i));
                            }
                        }
                        if (sortBy != null) {
                            for (int j = 0; j < layers.size(); j++) {
                                newSortBy.add(getSortBy(sortBy, i));
                            }
                        }

                    } else if (o instanceof LayerInfo) {
                        style = oldStyles.size() > 0 ? oldStyles.get(i) : null;
                        if (style != null) {
                            newStyles.add(style);
                        } else {
                            LayerInfo layer = (LayerInfo) o;
                            newStyles.add(getDefaultStyle(layer));
                        }
                        // add filter if needed
                        if (filters != null) {
                            newFilters.add(getFilter(filters, i));
                        }
                        if (sortBy != null) {
                            newSortBy.add(getSortBy(sortBy, i));
                        }
                    } else if (o instanceof MapLayerInfo) {
                        style = oldStyles.size() > 0 ? oldStyles.get(i) : null;
                        if (style != null) {
                            newStyles.add(style);
                        } else {
                            throw new ServiceException(
                                    "no style requested for layer " + ((MapLayerInfo) o).getName(),
                                    "NoDefaultStyle");
                        }
                        // add filter if needed
                        if (filters != null) {
                            newFilters.add(getFilter(filters, i));
                        }
                        if (sortBy != null) {
                            newSortBy.add(getSortBy(sortBy, i));
                        }
                    }
                }
                getMap.setStyles(newStyles);
                getMap.setFilter(newFilters);
                getMap.setSortBy(newSortBy);
            }

            // then proceed with standard processing
            List<MapLayerInfo> layers = getMap.getLayers();
            if (isParseStyle() && (layers != null) && (layers.size() > 0)) {
                final List styles = getMap.getStyles();

                if (layers.size() != styles.size()) {
                    String msg =
                            layers.size()
                                    + " layers requested, but found "
                                    + styles.size()
                                    + " styles specified. ";
                    throw new ServiceException(msg, getClass().getName());
                }

                for (int i = 0; i < styles.size(); i++) {
                    Style currStyle = (Style) getMap.getStyles().get(i);
                    if (currStyle == null)
                        throw new ServiceException(
                                "Could not find a style for layer "
                                        + getMap.getLayers().get(i).getName()
                                        + ", either none was specified or no default style is available for it",
                                "NoDefaultStyle");
                    checkStyle(currStyle, layers.get(i));
                    if (LOGGER.isLoggable(Level.FINE)) {
                        LOGGER.fine(
                                new StringBuffer("establishing ")
                                        .append(currStyle.getName())
                                        .append(" style for ")
                                        .append(layers.get(i).getName())
                                        .toString());
                    }
                }
            }

            // check filter size matches with the layer list size
            List mapFilters = getMap.getFilter();
            List<MapLayerInfo> mapLayers = getMap.getLayers();
            if (mapFilters != null && mapFilters.size() != mapLayers.size()) {
                String msg =
                        mapLayers.size()
                                + " layers requested, but found "
                                + mapFilters.size()
                                + " filters specified. ";
                throw new ServiceException(msg, getClass().getName());
            }
            // do the same with sortBy
            List<List<SortBy>> mapSortBy = getMap.getSortBy();
            if (mapSortBy != null && mapSortBy.size() != mapLayers.size()) {
                String msg =
                        mapLayers.size()
                                + " layers requested, but found "
                                + mapSortBy.size()
                                + " sortBy specified. ";
                throw new ServiceException(msg, getClass().getName());
            }
        }

        // check the view params
        List<Map<String, String>> viewParams = getMap.getViewParams();
        if (viewParams != null && viewParams.size() > 0) {
            int layerCount = getMap.getLayers().size();

            // if we have just one replicate over all layers
            if (viewParams.size() == 1 && layerCount > 1) {
                List<Map<String, String>> replacement = new ArrayList<Map<String, String>>();
                for (int i = 0; i < layerCount; i++) {
                    replacement.add(viewParams.get(0));
                }
                getMap.setViewParams(replacement);
            } else if (viewParams.size() != layerCount) {
                String msg =
                        layerCount
                                + " layers requested, but found "
                                + viewParams.size()
                                + " view params specified. ";
                throw new ServiceException(msg, getClass().getName());
            }
        }

        // check if layers have time/elevation support
        boolean hasTime = false;
        boolean hasElevation = false;
        for (MapLayerInfo layer : getMap.getLayers()) {
            if (layer.getType() == MapLayerInfo.TYPE_VECTOR) {
                MetadataMap metadata = layer.getResource().getMetadata();
                DimensionInfo elevationInfo =
                        metadata.get(ResourceInfo.ELEVATION, DimensionInfo.class);
                hasElevation |= elevationInfo != null && elevationInfo.isEnabled();
                DimensionInfo timeInfo = metadata.get(ResourceInfo.TIME, DimensionInfo.class);
                hasTime |= timeInfo != null && timeInfo.isEnabled();
            } else if (layer.getType() == MapLayerInfo.TYPE_RASTER) {
                MetadataMap metadata = layer.getResource().getMetadata();
                //
                // Adding a coverage layer
                //
                GridCoverage2DReader reader;
                try {
                    reader = (GridCoverage2DReader) layer.getCoverageReader();
                } catch (IOException e) {
                    throw new ServiceException(e);
                }
                if (reader != null) {
                    ReaderDimensionsAccessor dimensions = new ReaderDimensionsAccessor(reader);
                    DimensionInfo elevationInfo =
                            metadata.get(ResourceInfo.ELEVATION, DimensionInfo.class);
                    hasElevation |=
                            elevationInfo != null
                                    && elevationInfo.isEnabled()
                                    && dimensions.hasElevation();
                    DimensionInfo timeInfo = metadata.get(ResourceInfo.TIME, DimensionInfo.class);
                    hasTime |= timeInfo != null && timeInfo.isEnabled() && dimensions.hasTime();
                }
            }
        }

        // force in the default if nothing was requested
        if (hasTime && (getMap.getTime() == null || getMap.getTime().isEmpty())) {
            // ask for "CURRENT"
            getMap.setTime(Arrays.asList((Object) null));
        }
        if (hasElevation && (getMap.getElevation() == null || getMap.getElevation().isEmpty())) {
            // ask for "DEFAULT"
            getMap.setElevation(Arrays.asList((Object) null));
        }

        // check that we don't have double dimensions listing
        if ((getMap.getElevation() != null && getMap.getElevation().size() > 1)
                && (getMap.getTime() != null && getMap.getTime().size() > 1)) {
            throw new ServiceException("TIME and ELEVATION values cannot be both multivalued");
        }

        return getMap;
    }

    private InputStream getHttpInputStream(URL styleUrl) throws IOException {
        InputStream input = null;
        HttpCacheContext cacheContext = HttpCacheContext.create();
        CloseableHttpResponse response = null;
        try {
            HttpGet httpget = new HttpGet(styleUrl.toExternalForm());
            response = httpClient.execute(httpget, cacheContext);

            if (cacheContext != null) {
                CacheResponseStatus responseStatus = cacheContext.getCacheResponseStatus();
                if (responseStatus != null) {
                    switch (responseStatus) {
                        case CACHE_HIT:
                            if (LOGGER.isLoggable(Level.FINE)) {
                                LOGGER.fine(
                                        "A response was generated from the cache with "
                                                + "no requests sent upstream");
                            }
                            break;
                        case CACHE_MODULE_RESPONSE:
                            if (LOGGER.isLoggable(Level.FINE)) {
                                LOGGER.fine(
                                        "The response was generated directly by the "
                                                + "caching module");
                            }
                            break;
                        case CACHE_MISS:
                            if (LOGGER.isLoggable(Level.FINE)) {
                                LOGGER.fine("The response came from an upstream server");
                            }
                            break;
                        case VALIDATED:
                            if (LOGGER.isLoggable(Level.FINE)) {
                                LOGGER.fine(
                                        "The response was generated from the cache "
                                                + "after validating the entry with the origin server");
                            }
                            break;
                    }
                }
            }
            input = response.getEntity().getContent();
            ByteArrayInputStream styleData = new ByteArrayInputStream(IOUtils.toByteArray(input));
            input.close();
            input = styleData;
            input.reset();
            return input;
        } catch (Exception ex) {
            LOGGER.log(Level.WARNING, "Exception while getting SLD.", ex);
            // KMS: Replace with a generic exception so it can't be used to port scan the
            // local
            // network.
            throw new ServiceException("Error while getting SLD.");
        } finally {
            if (response != null) {
                response.close();
            }
        }
    }

    private List<Interpolation> parseInterpolations(
            List<Object> requestedLayers, List<String> interpolationList) {
        List<Interpolation> interpolations = new ArrayList<Interpolation>();
        for (int i = 0; i < requestedLayers.size(); i++) {
            // null interpolation means:
            // use the default WMS one
            Interpolation interpolation = null;
            if (i < interpolationList.size()) {
                String interpolationName = interpolationList.get(i);
                if (!interpolationName.trim().equals("")) {
                    interpolation = getInterpolationObject(interpolationName);
                }
            }
            Object o = requestedLayers.get(i);
            if (o instanceof LayerInfo) {
                interpolations.add(interpolation);
            } else if (o instanceof LayerGroupInfo) {
                List<LayerInfo> subLayers = ((LayerGroupInfo) o).layers();
                for (LayerInfo layer : subLayers) {
                    interpolations.add(interpolation);
                }
            } else {
                throw new IllegalArgumentException("Unknown layer info type: " + o);
            }
        }

        return interpolations;
    }

    private Interpolation getInterpolationObject(String interpolation) {
        return Interpolation.getInstance(interpolationMethods.get(interpolation.toUpperCase()));
    }

    private Style getDefaultStyle(LayerInfo layer) throws IOException {
        if (layer.getResource() instanceof WMSLayerInfo) {
            // NamedStyle is a subclass of Style -> we use it as a way to convey
            // cascaded WMS layer styles
            NamedStyle namedStyle = CommonFactoryFinder.getStyleFactory(null).createNamedStyle();
            namedStyle.setName(null);
            return namedStyle;
        } else {
            StyleInfo defaultStyle = layer.getDefaultStyle();
            return defaultStyle.getStyle();
        }
    }

    Filter getFilter(List<Filter> filters, int index) {
        if (filters.size() == 1 && filters.get(0) instanceof Id) {
            // feature id filters must be expanded to all layers
            return filters.get(0);
        } else if (index < filters.size()) {
            return filters.get(index);
        } else {
            throw new ServiceException(
                    "Layers and filters are mismatched, "
                            + "you need to provide one filter for each layer");
        }
    }

    List<SortBy> getSortBy(List<List<SortBy>> items, int index) {
        if (index < items.size()) {
            return items.get(index);
        } else {
            throw new ServiceException(
                    "Layers and sortBy are mismatched, "
                            + "you need to provide one sortBy for each layer");
        }
    }

    /**
     * Checks the various options, OGC filter, fid filter, CQL filter, and returns a list of parsed
     * filters
     *
     * @param getMap
     * @param rawFilters
     * @param cqlFilters
     * @return the list of parsed filters, or null if none was found
     */
    private List<Filter> parseFilters(
            GetMapRequest getMap, List<Filter> rawFilters, List<Filter> cqlFilters) {
        List<Filter> filters = rawFilters;
        List featureId =
                (getMap.getFeatureId() != null) ? getMap.getFeatureId() : Collections.EMPTY_LIST;

        if (!featureId.isEmpty()) {
            if (!filters.isEmpty()) {
                throw new ServiceException(
                        "GetMap KVP request contained "
                                + "conflicting filters.  Filter: "
                                + rawFilters
                                + ", fid: "
                                + featureId);
            }

            Set ids = new HashSet();
            for (Iterator i = featureId.iterator(); i.hasNext(); ) {
                ids.add(filterFactory.featureId((String) i.next()));
            }
            filters = Collections.singletonList((Filter) filterFactory.id(ids));
        }

        if (!cqlFilters.isEmpty()) {
            if (!filters.isEmpty()) {
                throw new ServiceException(
                        "GetMap KVP request contained "
                                + "conflicting filters.  Filter: "
                                + rawFilters
                                + ", fid: "
                                + featureId
                                + ", cql: "
                                + cqlFilters);
            }

            filters = cqlFilters;
        }

        // return null in case we found no filters
        if (filters.size() == 0) {
            filters = null;
        }
        return filters;
    }

    /** validates an style document. */
    private List validateStyle(Object input, GetMapRequest getMap) {
        try {
            String language = getStyleFormat(getMap);
            EntityResolver entityResolver = entityResolverProvider.getEntityResolver();

            return Styles.handler(language).validate(input, getMap.styleVersion(), entityResolver);
        } catch (IOException e) {
            throw new ServiceException("Error validating style", e);
        }
    }

    /** Parses an style document. */
    private StyledLayerDescriptor parseStyle(GetMapRequest getMap, Reader reader) {
        try {
            String format = getStyleFormat(getMap);
            EntityResolver entityResolver = entityResolverProvider.getEntityResolver();

            return Styles.handler(format)
                    .parse(reader, getMap.styleVersion(), null, entityResolver);
        } catch (IOException e) {
            throw new ServiceException("Error parsing style", e);
        }
    }

    /*
     * Get style language from request, falling back on SLD as default.
     */
    private String getStyleFormat(GetMapRequest request) {
        return request.getStyleFormat() != null ? request.getStyleFormat() : SLDHandler.FORMAT;
    }

    private void processSld(
            final GetMapRequest request,
            final List<?> requestedLayers,
            final StyledLayerDescriptor sld,
            final List styleNames)
            throws ServiceException, IOException {
        if (requestedLayers.size() == 0) {
            sld.accept(new ProcessStandaloneSLDVisitor(wms, request));
        } else {
            processLibrarySld(request, sld, requestedLayers, styleNames);
        }
    }

    /**
     * Looks in <code>sld</code> for the layers and styles to use in the map composition and sets
     * them to the <code>request</code>
     *
     * <p>This method processes SLD in library mode Library mode engages when "SLD" or "SLD_BODY"
     * are used in conjuction with LAYERS and STYLES. From the spec: <br>
     * <cite> When an SLD is used as a style library, the STYLES CGI parameter is interpreted in the
     * usual way in the GetMap request, except that the handling of the style names is organized so
     * that the styles defined in the SLD take precedence over the named styles stored within the
     * map server. The user-defined SLD styles can be given names and they can be marked as being
     * the default style for a layer. To be more specific, if a style named �CenterLine� is
     * referenced for a layer and a style with that name is defined for the corresponding layer in
     * the SLD, then the SLD style definition is used. Otherwise, the standard named-style mechanism
     * built into the map server is used. If the use of a default style is specified and a style is
     * marked as being the default for the corresponding layer in the SLD, then the default style
     * from the SLD is used; otherwise, the standard default style in the map server is used.
     * </cite>
     *
     * @param request the GetMap request to which to set the layers and styles
     * @param sld a SLD document to take layers and styles from, following the "literal" or
     *     "library" rule.
     * @param requestedLayers the list of {@link LayerInfo} and {@link LayerGroupInfo} as requested
     *     by the LAYERS param
     * @param styleNames the list of requested style names
     */
    private void processLibrarySld(
            final GetMapRequest request,
            final StyledLayerDescriptor sld,
            final List<?> requestedLayers,
            List<String> styleNames)
            throws ServiceException, IOException {
        final StyledLayer[] styledLayers = sld.getStyledLayers();
        final int slCount = styledLayers.length;

        if (slCount == 0) {
            throw new ServiceException("SLD document contains no layers");
        }

        final List<MapLayerInfo> layers = new ArrayList<MapLayerInfo>();
        final List<Style> styles = new ArrayList<Style>();

        MapLayerInfo currLayer = null;
        String styleName = null;

        for (int i = 0; i < requestedLayers.size(); i++) {
            if (styleNames != null && styleNames.size() > 0) {
                styleName = styleNames.get(i);
            }
            Object o = requestedLayers.get(i);
            if (o instanceof LayerInfo) {
                currLayer = new MapLayerInfo((LayerInfo) o);

                if (styledLayers[i] instanceof NamedLayer) {
                    NamedLayer namedLayer = ((NamedLayer) styledLayers[i]);
                    currLayer.setLayerFeatureConstraints(namedLayer.getLayerFeatureConstraints());
                }

                layers.add(currLayer);
                Style style = findStyleOf(request, currLayer, styleName, styledLayers);
                styles.add(style);
            } else if (o instanceof LayerGroupInfo) {
                List<LayerInfo> subLayers = ((LayerGroupInfo) o).layers();
                for (LayerInfo layer : subLayers) {
                    currLayer = new MapLayerInfo(layer);
                    layers.add(currLayer);
                    Style style = findStyleOf(request, currLayer, styleName, styledLayers);
                    styles.add(style);
                }
            } else {
                throw new IllegalArgumentException("Unknown layer info type: " + o);
            }
        }

        request.setLayers(layers);
        request.setStyles(styles);
    }

    /**
     * the correct thing to do its grab the style from styledLayers[i] inside the styledLayers[i]
     * will either be : a) nothing - in which case grab the layer's default style b) a set of: i)
     * NameStyle -- grab it from the pre-loaded styles ii)UserStyle -- grab it from the sld the user
     * uploaded
     *
     * <p>NOTE: we're going to get a set of layer->style pairs for (b). these are added to
     * layers,styles
     *
     * <p>NOTE: we also handle some featuretypeconstraints
     *
     * @param request
     * @param currLayer
     * @param layer
     * @param layers
     * @param styles
     * @throws IOException
     */
    public static void addStyles(
            WMS wms,
            GetMapRequest request,
            MapLayerInfo currLayer,
            StyledLayer layer,
            List<MapLayerInfo> layers,
            List<Style> styles)
            throws ServiceException, IOException {
        if (currLayer == null) {
            return; // protection
        }
        Style[] layerStyles = null;

        if (layer instanceof NamedLayer) {
            layerStyles = ((NamedLayer) layer).getStyles();
        } else if (layer instanceof UserLayer) {
            layerStyles = ((UserLayer) layer).getUserStyles();
        }

        // handle no styles -- use default
        if ((layerStyles == null) || (layerStyles.length == 0)) {
            layers.add(currLayer);
            styles.add(currLayer.getDefaultStyle());

            return;
        }

        final int length = layerStyles.length;
        Style s;

        for (int t = 0; t < length; t++) {
            if (layerStyles[t] instanceof NamedStyle) {
                layers.add(currLayer);
                s = findStyle(wms, request, (layerStyles[t]).getName());

                if (s == null) {
                    throw new ServiceException(
                            "couldn't find style named '" + (layerStyles[t]).getName() + "'");
                }

                styles.add(s);
            } else {
                layers.add(currLayer);
                styles.add(layerStyles[t]);
            }
        }
    }

    /**
     * @param request
     * @param currStyleName
     * @return the configured style named <code>currStyleName</code> or <code>null</code> if such a
     *     style does not exist on this server.
     * @throws IOException
     */
    private static Style findStyle(final WMS wms, GetMapRequest request, String currStyleName)
            throws IOException {
        // Style currStyle;
        // Map configuredStyles = request.getWMS().getData().getStyles();
        //
        // currStyle = (Style) configuredStyles.get(currStyleName);
        //
        // return currStyle;
        return wms.getStyleByName(currStyleName);
    }

    /**
     * Finds the style for <code>layer</code> in <code>styledLayers</code> or the layer's default
     * style if <code>styledLayers</code> has no a UserLayer or a NamedLayer with the same name than
     * <code>layer</code>
     *
     * <p>This method is used to parse the style of a layer for SLD and SLD_BODY parameters, both in
     * library and literal mode. Thus, once the declared style for the given layer is found, it is
     * checked for validity of appliance for that layer (i.e., whether the featuretype contains the
     * attributes needed for executing the style filters).
     *
     * @param request used to find out an internally configured style when referenced by name by a
     *     NamedLayer
     * @param layer one of the layers that was requested through the LAYERS parameter or through and
     *     SLD document when the request is in literal mode.
     * @param styledLayers a set of StyledLayers from where to find the SLD layer with the same name
     *     as <code>layer</code> and extract the style to apply.
     * @return the Style applicable to <code>layer</code> extracted from <code>styledLayers</code>.
     * @throws RuntimeException if one of the StyledLayers is neither a UserLayer nor a NamedLayer.
     *     This shuoldn't happen, since the only allowed subinterfaces of StyledLayer are NamedLayer
     *     and UserLayer.
     * @throws ServiceException
     * @throws IOException
     */
    private Style findStyleOf(
            GetMapRequest request, MapLayerInfo layer, String styleName, StyledLayer[] styledLayers)
            throws ServiceException, IOException {
        Style style = null;
        String layerName = layer.getName();
        StyledLayer sl;

        for (int i = 0; i < styledLayers.length; i++) {
            sl = styledLayers[i];

            if (layerName.equals(sl.getName())) {
                if (sl instanceof UserLayer) {
                    Style[] styles = ((UserLayer) sl).getUserStyles();

                    // if the style name has not been specified, look it up
                    // the default style, otherwise lookup the one requested
                    for (int j = 0; style == null && styles != null && j < styles.length; j++) {
                        if (styleName == null || styleName.equals("") && styles[j].isDefault())
                            style = styles[j];
                        else if (styleName != null && styleName.equals(styles[j].getName()))
                            style = styles[j];
                    }
                } else if (sl instanceof NamedLayer) {
                    Style[] styles = ((NamedLayer) sl).getStyles();

                    // if the style name has not been specified, look it up
                    // the default style, otherwise lookup the one requested
                    for (int j = 0; style == null && styles != null && j < styles.length; j++) {
                        if ((styleName == null || styleName.equals("")) && styles[j].isDefault())
                            style = styles[j];
                        else if (styleName != null && styleName.equals(styles[j].getName()))
                            style = styles[j];
                    }

                    if (style instanceof NamedStyle) {
                        style = findStyle(wms, request, style.getName());
                    }
                } else {
                    throw new RuntimeException("Unknown layer type: " + sl);
                }

                break;
            }
        }

        // fallback on the old GeoServer behaviour, if the style is not found find
        // the first style that matches the type name
        // TODO: would be nice to have a switch to turn this off since it's out of the spec
        if (style == null && laxStyleMatchAllowed) {
            for (int i = 0; i < styledLayers.length; i++) {
                sl = styledLayers[i];

                if (layerName.equals(sl.getName())) {
                    if (sl instanceof UserLayer) {
                        Style[] styles = ((UserLayer) sl).getUserStyles();

                        if ((null != styles) && (0 < styles.length)) {
                            style = styles[0];
                        }
                    } else if (sl instanceof NamedLayer) {
                        Style[] styles = ((NamedLayer) sl).getStyles();

                        if ((null != styles) && (0 < styles.length)) {
                            style = styles[0];
                        }

                        if (style instanceof NamedStyle) {
                            style = findStyle(wms, request, style.getName());
                        }
                    } else {
                        throw new RuntimeException("Unknown layer type: " + sl);
                    }

                    break;
                }
            }
        }

        // still not found? Fall back on the server default ones
        if (style == null) {
            if (styleName == null || "".equals(styleName)) {
                style = layer.getDefaultStyle();
                if (style == null)
                    throw new ServiceException(
                            "Could not find a default style for " + layer.getName());
            } else {
                style = wms.getStyleByName(styleName);
                if (style == null) {
                    String msg = "No such style: " + styleName;
                    throw new ServiceException(msg, "StyleNotDefined");
                }
            }
        }

        checkStyle(style, layer);

        return style;
    }

    /**
     * Checks to make sure that the style passed in can process the FeatureType.
     *
     * @param style The style to check
     * @param mapLayerInfo The source requested.
     * @throws ServiceException
     */
    private static void checkStyle(Style style, MapLayerInfo mapLayerInfo) throws ServiceException {
        if (mapLayerInfo.getType() == mapLayerInfo.TYPE_RASTER) {
            // REVISIT: hey, don't we have to check it for rasters now that we support raster
            // symbolizer?
            return;
        }
        // if a rendering transform is present don't check the attributes, since they may be changed
        if (hasTransformation(style)) return;

        // extract attributes used in the style
        StyleAttributeExtractor sae = new StyleAttributeExtractor();
        sae.visit(style);
        Set<PropertyName> styleAttributes = sae.getAttributes();

        // see if we can collect any attribute out of the provided layer
        // Set attributes = new HashSet();
        FeatureType type = null;
        if (mapLayerInfo.getType() == MapLayerInfo.TYPE_VECTOR
                || mapLayerInfo.getType() == MapLayerInfo.TYPE_REMOTE_VECTOR) {
            try {
                if (mapLayerInfo.getType() == MapLayerInfo.TYPE_VECTOR)
                    type = mapLayerInfo.getFeature().getFeatureType();
                else type = mapLayerInfo.getRemoteFeatureSource().getSchema();
            } catch (IOException ioe) {
                throw new RuntimeException(
                        "Error getting FeatureType, this should never happen!", ioe);
            }
        }

        // check all attributes required by the style are available
        for (PropertyName attName : styleAttributes) {
            if (attName.evaluate(type) == null) {
                throw new ServiceException(
                        "The requested Style can not be used with this layer.  The style specifies "
                                + "an attribute of "
                                + attName
                                + " and the layer is: "
                                + mapLayerInfo.getName());
            }
        }
    }

    /**
     * Tests whether a style contains a Rendering Transformation.
     *
     * @param style the style to check
     * @return true if the style contains a rendering transformation
     */
    private static boolean hasTransformation(Style style) {
        for (FeatureTypeStyle fs : style.featureTypeStyles()) {
            if (fs.getTransformation() != null) return true;
        }
        return false;
    }

    /**
     * Returns the list of, possibly mixed, {@link MapLayerInfo} objects of a requested layer is a
     * registered {@link LayerInfo} or a remoteOWS one, or {@link LayerGroupInfo} objects for a
     * requested layer name that refers to a layer group.
     */
    protected List<?> parseLayers(
            final List<String> requestedLayerNames,
            final URL remoteOwsUrl,
            final String remoteOwsType)
            throws Exception {

        List<Object> layersOrGroups = new ArrayList<Object>();

        // Grab remote OWS data store if needed
        DataStore remoteWFS = null;
        final List<String> remoteTypeNames = new ArrayList<String>();
        if ("WFS".equals(remoteOwsType) && remoteOwsUrl != null) {
            remoteWFS = connectRemoteWFS(remoteOwsUrl);
            remoteTypeNames.addAll(Arrays.asList(remoteWFS.getTypeNames()));
            Collections.sort(remoteTypeNames);
        }

        // //
        // Layer lookup requires to:
        // * Look into the remote OWS first
        // * Look among the local layers
        // * expand local grouped layers (flatten them)
        // //
        for (String layerName : requestedLayerNames) {
            // search into the remote WFS if there is any
            if (remoteTypeNames.contains(layerName)) {
                SimpleFeatureSource remoteSource;
                remoteSource = remoteWFS.getFeatureSource(layerName);
                if (remoteSource != null) {
                    layersOrGroups.add(new MapLayerInfo(remoteSource));
                    continue;
                }
            }

            // not a remote layer, lets look up for a registered one
            LayerInfo layerInfo = wms.getLayerByName(layerName);
            if (layerInfo != null) {
                layersOrGroups.add(layerInfo);
            } else {
                LayerGroupInfo layerGroup = wms.getLayerGroupByName(layerName);
                if (layerGroup == null
                        || LayerGroupInfo.Mode.CONTAINER.equals(layerGroup.getMode())) {
                    throw new ServiceException(
                            "Could not find layer " + layerName, "LayerNotDefined", "layers");
                }
                layersOrGroups.add(layerGroup);
            }
        }
        // pre GEOS-2652
        // Integer layerType = catalog.getLayerType(layerName);
        // if (layerType != null) {
        // layers.add(buildMapLayerInfo(layerName));
        // } else {
        // if(wms.getBaseMapLayers().containsKey(layerName)) {
        // layers.add(buildMapLayerInfo(layerName));
        // } else {
        // ////
        // // Search for grouped layers (attention: heavy process)
        // ////
        // boolean found = false;
        // String catalogLayerName = null;
        //
        // for (Iterator c_keys = catalog.getLayerNames().iterator(); c_keys.hasNext();) {
        // catalogLayerName = (String) c_keys.next();
        //
        // try {
        // FeatureTypeInfo ftype = findFeatureLayer(catalogLayerName);
        // String wmsPath = ftype.getWmsPath();
        //
        // if ((wmsPath != null) && wmsPath.matches(".*/" + layerName)) {
        // layers.add(buildMapLayerInfo(catalogLayerName));
        // found = true;
        // }
        // } catch (Exception e_1) {
        // try {
        // CoverageInfo cv = findCoverageLayer(catalogLayerName);
        // String wmsPath = cv.getWmsPath();
        //
        // if ((wmsPath != null) && wmsPath.matches(".*/" + layerName)) {
        // layers.add(buildMapLayerInfo(catalogLayerName));
        // found = true;
        // }
        // } catch (Exception e_2) {
        // }
        // }
        // }
        // if(!found)
        // throw new ServiceException("Could not find layer " + layerName,"LayerNotDefined");
        // }

        // }
        // }

        if (layersOrGroups.size() == 0) {
            throw new ServiceException("No LAYERS has been requested", getClass().getName());
        }
        return layersOrGroups;
    }

    private static DataStore connectRemoteWFS(URL remoteOwsUrl) throws ServiceException {
        try {
            WFSDataStoreFactory factory = new WFSDataStoreFactory();
            Map params = new HashMap(factory.getImplementationHints());
            params.put(
                    WFSDataStoreFactory.URL.key,
                    remoteOwsUrl + "&request=GetCapabilities&service=WFS");
            params.put(WFSDataStoreFactory.TRY_GZIP.key, Boolean.TRUE);
            return factory.createDataStore(params);
        } catch (Exception e) {
            throw new ServiceException("Could not connect to remote OWS", e, "RemoteOWSFailure");
        }
    }

    // pre GEOS-2652:
    // private MapLayerInfo buildMapLayerInfo(String layerName) throws Exception {
    // MapLayerInfo li = new MapLayerInfo();
    //
    // FeatureTypeInfo ftype = findFeatureLayer(layerName);
    // if (ftype != null) {
    // li.setFeature(ftype);
    // } else {
    // CoverageInfo cv = findCoverageLayer(layerName);
    // if (cv != null) {
    // li.setCoverage(cv);
    // } else {
    // if (wms.getBaseMapLayers().containsKey(layerName)) {
    // String styleCsl = (String) wms.getBaseMapStyles().get(layerName);
    // String layerCsl = (String) wms.getBaseMapLayers().get(layerName);
    // MapLayerInfo[] layerArray = (MapLayerInfo[]) parseLayers(KvpUtils
    // .readFlat(layerCsl), null, null);
    // List styleList = (List) parseStyles(KvpUtils.readFlat(styleCsl));
    // li.setBase(layerName, new ArrayList(Arrays.asList(layerArray)), styleList);
    // } else {
    // throw new ServiceException("Layer " + layerName + " could not be found");
    // }
    // }
    // }
    // return li;
    // }

    // FeatureTypeInfo findFeatureLayer(String layerName) throws ServiceException {
    // FeatureTypeInfo ftype = null;
    // Integer layerType = catalog.getLayerType(layerName);
    //
    // if (Data.TYPE_VECTOR != layerType) {
    // return null;
    // } else {
    // ftype = catalog.getFeatureTypeInfo(layerName);
    // }
    //
    // return ftype;
    // }
    //
    // CoverageInfo findCoverageLayer(String layerName) throws ServiceException {
    // CoverageInfo cv = null;
    // Integer layerType = catalog.getLayerType(layerName);
    //
    // if (Data.TYPE_RASTER != layerType) {
    // return null;
    // } else {
    // cv = catalog.getCoverageInfo(layerName);
    // }
    //
    // return cv;
    // }

    protected List<Style> parseStyles(List<String> styleNames) throws Exception {
        List<Style> styles = new ArrayList<Style>();
        for (String styleName : styleNames) {
            if ("".equals(styleName)) {
                // return null, this should flag request reader to use default for
                // the associated layer
                styles.add(null);
            } else {
                final Style style = wms.getStyleByName(styleName);
                if (style == null) {
                    String msg = "No such style: " + styleName;
                    throw new ServiceException(msg, "StyleNotDefined");
                }
                styles.add(style);
            }
        }
        return styles;
    }

    /**
     * This flags allows the kvp reader to go beyond the SLD library mode specification and match
     * the first style that can be applied to a given layer. This is for backwards compatibility
     */
    public boolean isLaxStyleMatchAllowed() {
        return laxStyleMatchAllowed;
    }

    public void setLaxStyleMatchAllowed(boolean laxStyleMatchAllowed) {
        this.laxStyleMatchAllowed = laxStyleMatchAllowed;
    }

    @Override
    public void destroy() throws Exception {
        if (httpClient != null) {
            httpClient.close();
        }
    }
}<|MERGE_RESOLUTION|>--- conflicted
+++ resolved
@@ -426,31 +426,15 @@
                 }
             }
             if (input != null) {
-                try {
-
-<<<<<<< HEAD
+                try (InputStreamReader reader = new InputStreamReader(input)) {
                     if (getMap.getValidateSchema().booleanValue()) {
                         List errors = validateStyle(input, getMap);
                         if ((errors != null) && (errors.size() != 0)) {
                             throw new ServiceException(SLDValidator.getErrorMessage(input, errors));
                         }
-=======
-            // JD: GEOS-420, Wrap the sldUrl in getINputStream method in order
-            // to do compression
-            try (InputStreamReader input =
-                    new InputStreamReader(Requests.getInputStream(styleUrl))) {
-                StyledLayerDescriptor sld = parseStyle(getMap, input);
-                processSld(getMap, requestedLayerInfos, sld, styleNameList);
-            } catch (Exception ex) {
-                final Level l = Level.WARNING;
-                // KMS: Kludge here to allow through certain exceptions without being hidden.
-                if (ex.getCause() instanceof SAXException) {
-                    if (ex.getCause().getMessage().contains("Entity resolution disallowed")) {
-                        throw ex;
->>>>>>> ae9528d5
                     }
 
-                    StyledLayerDescriptor sld = parseStyle(getMap, input);
+                    StyledLayerDescriptor sld = parseStyle(getMap, reader);
                     processSld(getMap, requestedLayerInfos, sld, styleNameList);
                 } catch (Exception ex) {
                     final Level l = Level.WARNING;
