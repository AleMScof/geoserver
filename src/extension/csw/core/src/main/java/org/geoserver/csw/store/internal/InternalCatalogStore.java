/* Copyright (c) 2012 TOPP - www.openplans.org. All rights reserved.
 * This code is licensed under the GPL 2.0 license, available at the root
 * application directory.
 */
package org.geoserver.csw.store.internal;

import java.io.IOException;
import java.util.Arrays;
import java.util.Comparator;
import java.util.HashMap;
import java.util.Map;

import org.geoserver.catalog.Catalog;
import org.geoserver.csw.GetRecords;
import org.geoserver.csw.feature.MemoryFeatureCollection;
import org.geoserver.csw.feature.sort.ComplexComparatorFactory;
import org.geoserver.csw.records.CSWRecordDescriptor;
import org.geoserver.csw.records.RecordDescriptor;
import org.geoserver.csw.records.iso.MetaDataDescriptor;
import org.geoserver.csw.store.AbstractCatalogStore;
import org.geoserver.ows.URLMangler.URLType;
import org.geoserver.ows.util.ResponseUtils;
import org.geotools.data.Query;
import org.geotools.data.Transaction;
import org.geotools.data.store.MaxFeaturesFeatureCollection;
import org.geotools.feature.FeatureCollection;
import org.geotools.filter.SortByImpl;
import org.opengis.feature.Feature;
import org.opengis.feature.type.FeatureType;
import org.opengis.feature.type.Name;
import org.opengis.filter.Filter;
import org.opengis.filter.expression.Expression;
import org.opengis.filter.expression.PropertyName;
import org.opengis.filter.sort.SortBy;

/**
 * Internal Catalog Store
 * Creates a Catalog Store from a GeoServer Catalog instance and a set of Mappings
 * It can map the internal GS catalog data to 1 or more CSW Record Types, based on one mapping per record type
 * 
 * @author Niels Charlier
 * 
 */
public class InternalCatalogStore extends AbstractCatalogStore {

    protected Catalog catalog;

    protected Map<String, CatalogStoreMapping> mappings = new HashMap<String, CatalogStoreMapping>();

    public InternalCatalogStore(Catalog catalog) {
        support(CSWRecordDescriptor.getInstance());
        support(MetaDataDescriptor.getInstance());

        this.catalog = catalog;
    }
    
    /**
     * Add a Mapping to the Internal Catalog Store
     * 
     * @param typeName record type name for mapping
     * @param mapping the mapping
     */
    public void addMapping(String typeName, CatalogStoreMapping mapping) {
        mappings.put(typeName, mapping);
    }
    
    /**
     * Get Mapping
     * 
     * @param typeName
     * @return the mapping
     */
    public CatalogStoreMapping getMapping(String typeName) {
        return mappings.get(typeName);
    }

    @Override
    public FeatureCollection getRecordsInternal(RecordDescriptor rd, Query q, Transaction t) throws IOException {
        
        Map<String, String> interpolationProperties = new HashMap<String, String>();       
        
        String baseUrl = (String) q.getHints().get(GetRecords.KEY_BASEURL);
        if (baseUrl != null) {
            interpolationProperties.put("url.wfs", ResponseUtils.buildURL(baseUrl, "wfs", null, URLType.SERVICE));
            interpolationProperties.put("url.wms", ResponseUtils.buildURL(baseUrl, "wms", null, URLType.SERVICE));
        }

        CatalogStoreMapping mapping = getMapping(q.getTypeName());

        int startIndex = 0;
        if (q.getStartIndex() != null) {
            startIndex = q.getStartIndex();
        }
        
        CSWUnmappingFilterVisitor unmapper = new CSWUnmappingFilterVisitor(mapping, rd);

        Filter unmapped = Filter.INCLUDE;
        // unmap filter
        if (q.getFilter() != null && q.getFilter() != Filter.INCLUDE) {
            Filter filter = q.getFilter();
            unmapped = (Filter) filter.accept(unmapper, null);
        }
               
        if (q.getProperties() != null && q.getProperties().size() > 0) {
            mapping = mapping.subMapping(q.getProperties(), rd);
        }
        
        //unmap sortby
        SortBy[] unmappedSortBy = null;
        if (q.getSortBy() != null && q.getSortBy().length > 0) {
<<<<<<< HEAD
        	unmappedSortBy = new SortBy[q.getSortBy().length];
        	for (int i=0; i<q.getSortBy().length; i++) {
        		SortBy sortby = q.getSortBy()[i];
        		Expression expr = (Expression) sortby.getPropertyName().accept(unmapper, null);
        		
        		if (!(expr instanceof PropertyName)) {
        			throw new IOException("Sorting on " + sortby.getPropertyName() + " is not supported.");
        		}
        		
        		unmappedSortBy[i] = new SortByImpl((PropertyName) expr, sortby.getSortOrder());
            	
            }
        } 
=======
            records = new CatalogStoreFeatureCollection(startIndex,
                    Integer.MAX_VALUE, null, unmapped, catalog, mapping, rd, interpolationProperties);
            
            Feature[] features = (Feature[]) records.toArray(new Feature[records.size()]);
            Comparator<Feature> comparator = ComplexComparatorFactory.buildComparator(q.getSortBy());
            Arrays.sort(features, comparator);
            
            records = new MemoryFeatureCollection(records.getSchema(), Arrays.asList(features));
            
            if (q.getMaxFeatures() < Query.DEFAULT_MAX) {
                records = new MaxFeaturesFeatureCollection<FeatureType, Feature>(records,
                        q.getMaxFeatures());
            }
            
        } else {
            records = new CatalogStoreFeatureCollection(startIndex,
                q.getMaxFeatures(), null, unmapped, catalog, mapping, rd, interpolationProperties);
        }
>>>>>>> f4efd463

        return new CatalogStoreFeatureCollection(startIndex,
                q.getMaxFeatures(), unmappedSortBy, unmapped, catalog, mapping, rd);
    }

    @Override
    public PropertyName translateProperty(RecordDescriptor rd, Name name) {
        return rd.translateProperty(name);
    }

}<|MERGE_RESOLUTION|>--- conflicted
+++ resolved
@@ -5,15 +5,11 @@
 package org.geoserver.csw.store.internal;
 
 import java.io.IOException;
-import java.util.Arrays;
-import java.util.Comparator;
 import java.util.HashMap;
 import java.util.Map;
 
 import org.geoserver.catalog.Catalog;
 import org.geoserver.csw.GetRecords;
-import org.geoserver.csw.feature.MemoryFeatureCollection;
-import org.geoserver.csw.feature.sort.ComplexComparatorFactory;
 import org.geoserver.csw.records.CSWRecordDescriptor;
 import org.geoserver.csw.records.RecordDescriptor;
 import org.geoserver.csw.records.iso.MetaDataDescriptor;
@@ -22,11 +18,8 @@
 import org.geoserver.ows.util.ResponseUtils;
 import org.geotools.data.Query;
 import org.geotools.data.Transaction;
-import org.geotools.data.store.MaxFeaturesFeatureCollection;
 import org.geotools.feature.FeatureCollection;
 import org.geotools.filter.SortByImpl;
-import org.opengis.feature.Feature;
-import org.opengis.feature.type.FeatureType;
 import org.opengis.feature.type.Name;
 import org.opengis.filter.Filter;
 import org.opengis.filter.expression.Expression;
@@ -105,46 +98,26 @@
             mapping = mapping.subMapping(q.getProperties(), rd);
         }
         
-        //unmap sortby
+        // unmap sortby
         SortBy[] unmappedSortBy = null;
         if (q.getSortBy() != null && q.getSortBy().length > 0) {
-<<<<<<< HEAD
-        	unmappedSortBy = new SortBy[q.getSortBy().length];
-        	for (int i=0; i<q.getSortBy().length; i++) {
-        		SortBy sortby = q.getSortBy()[i];
-        		Expression expr = (Expression) sortby.getPropertyName().accept(unmapper, null);
-        		
-        		if (!(expr instanceof PropertyName)) {
-        			throw new IOException("Sorting on " + sortby.getPropertyName() + " is not supported.");
-        		}
-        		
-        		unmappedSortBy[i] = new SortByImpl((PropertyName) expr, sortby.getSortOrder());
-            	
+            unmappedSortBy = new SortBy[q.getSortBy().length];
+            for (int i = 0; i < q.getSortBy().length; i++) {
+                SortBy sortby = q.getSortBy()[i];
+                Expression expr = (Expression) sortby.getPropertyName().accept(unmapper, null);
+
+                if (!(expr instanceof PropertyName)) {
+                    throw new IOException("Sorting on " + sortby.getPropertyName()
+                            + " is not supported.");
+                }
+
+                unmappedSortBy[i] = new SortByImpl((PropertyName) expr, sortby.getSortOrder());
+
             }
-        } 
-=======
-            records = new CatalogStoreFeatureCollection(startIndex,
-                    Integer.MAX_VALUE, null, unmapped, catalog, mapping, rd, interpolationProperties);
-            
-            Feature[] features = (Feature[]) records.toArray(new Feature[records.size()]);
-            Comparator<Feature> comparator = ComplexComparatorFactory.buildComparator(q.getSortBy());
-            Arrays.sort(features, comparator);
-            
-            records = new MemoryFeatureCollection(records.getSchema(), Arrays.asList(features));
-            
-            if (q.getMaxFeatures() < Query.DEFAULT_MAX) {
-                records = new MaxFeaturesFeatureCollection<FeatureType, Feature>(records,
-                        q.getMaxFeatures());
-            }
-            
-        } else {
-            records = new CatalogStoreFeatureCollection(startIndex,
-                q.getMaxFeatures(), null, unmapped, catalog, mapping, rd, interpolationProperties);
         }
->>>>>>> f4efd463
 
         return new CatalogStoreFeatureCollection(startIndex,
-                q.getMaxFeatures(), unmappedSortBy, unmapped, catalog, mapping, rd);
+                q.getMaxFeatures(), unmappedSortBy, unmapped, catalog, mapping, rd, interpolationProperties);
     }
 
     @Override
